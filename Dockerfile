# Base image
<<<<<<< HEAD
# The following docker base image is recommended by VLLM: 
FROM runpod/base:0.4.2-cuda11.8.0

# Use bash shell with pipefail option
SHELL ["/bin/bash", "-o", "pipefail", "-c"]

# Set the working directory
WORKDIR /

# Update and upgrade the system packages (Worker Template)
ARG DEBIAN_FRONTEND=noninteractive

RUN python3.10 -m pip install torch==2.0.1 -f https://download.pytorch.org/whl/cu118
=======
FROM runpod/base:0.4.2-cuda11.8.0

ARG HUGGING_FACE_HUB_TOKEN
>>>>>>> 98af8341

# Install python3.10 dependencies (Worker Template)
COPY builder/requirements.txt /requirements.txt
<<<<<<< HEAD
RUN python3.10 -m pip install --upgrade pip && \
    python3.10 -m pip install --upgrade -r /requirements.txt --no-cache-dir && \
=======
RUN --mount=type=cache,target=/root/.cache/pip \
    python3.11 -m pip install --upgrade pip && \
    python3.11 -m pip install --upgrade -r /requirements.txt --no-cache-dir && \
>>>>>>> 98af8341
    rm /requirements.txt

# Add src files (Worker Template)
ADD src .

<<<<<<< HEAD
# Quick temporary updates
RUN python3.10 -m pip install git+https://github.com/runpod/runpod-python@a1#egg=runpod --compile
=======
>>>>>>> 98af8341


# Prepare argument for the model and tokenizer
ARG MODEL_NAME=""
ENV MODEL_NAME=$MODEL_NAME
ARG MODEL_REVISION="main"
ENV MODEL_REVISION=$MODEL_REVISION
ARG MODEL_BASE_PATH="/runpod-volume/"
ENV MODEL_BASE_PATH=$MODEL_BASE_PATH
ARG TOKENIZER=
ENV TOKENIZER=$TOKENIZER
ARG STREAMING=
ENV STREAMING=$STREAMING
ARG QUANTIZATION=
ENV QUANTIZATION=$QUANTIZATION

ENV HF_DATASETS_CACHE="/runpod-volume/huggingface-cache/datasets"
ENV HUGGINGFACE_HUB_CACHE="/runpod-volume/huggingface-cache/hub"
ENV TRANSFORMERS_CACHE="/runpod-volume/huggingface-cache/hub"

# Download the models
RUN mkdir -p /model

# Set environment variables
ENV MODEL_NAME=$MODEL_NAME \
    MODEL_REVISION=$MODEL_REVISION \
    MODEL_BASE_PATH=$MODEL_BASE_PATH \
    HUGGING_FACE_HUB_TOKEN=$HUGGING_FACE_HUB_TOKEN

<<<<<<< HEAD
# Run the python script to download the model
RUN python3.10 -u /download_model.py

# Set the entrypointç
COPY src/entrypoint.sh /entrypoint.sh
RUN chmod +x /entrypoint.sh
ENTRYPOINT ["/entrypoint.sh"]

# Start the handler
CMD STREAMING=$STREAMING MODEL_NAME=$MODEL_NAME MODEL_BASE_PATH=$MODEL_BASE_PATH TOKENIZER=$TOKENIZER QUANTIZATION=$QUANTIZATION python3.10 -u /handler.py
=======
# Set the entrypoint
ENTRYPOINT ["/entrypoint.sh"]

# Run the Python script to download the model
RUN python3.11 -u /download_model.py --model_name $MODEL_NAME --model_revision $MODEL_REVISION --model_base_path $MODEL_BASE_PATH --hugging_face_hub_token $HUGGING_FACE_HUB_TOKEN

# Start the handler
CMD STREAMING=$STREAMING MODEL_NAME=$MODEL_NAME MODEL_BASE_PATH=$MODEL_BASE_PATH TOKENIZER=$TOKENIZER QUANTIZATION=$QUANTIZATION python3.11 /handler.py
>>>>>>> 98af8341
<|MERGE_RESOLUTION|>--- conflicted
+++ resolved
@@ -1,44 +1,18 @@
 # Base image
-<<<<<<< HEAD
-# The following docker base image is recommended by VLLM: 
-FROM runpod/base:0.4.2-cuda11.8.0
-
-# Use bash shell with pipefail option
-SHELL ["/bin/bash", "-o", "pipefail", "-c"]
-
-# Set the working directory
-WORKDIR /
-
-# Update and upgrade the system packages (Worker Template)
-ARG DEBIAN_FRONTEND=noninteractive
-
-RUN python3.10 -m pip install torch==2.0.1 -f https://download.pytorch.org/whl/cu118
-=======
 FROM runpod/base:0.4.2-cuda11.8.0
 
 ARG HUGGING_FACE_HUB_TOKEN
->>>>>>> 98af8341
 
-# Install python3.10 dependencies (Worker Template)
+# Install Python dependencies (Worker Template)
 COPY builder/requirements.txt /requirements.txt
-<<<<<<< HEAD
-RUN python3.10 -m pip install --upgrade pip && \
-    python3.10 -m pip install --upgrade -r /requirements.txt --no-cache-dir && \
-=======
 RUN --mount=type=cache,target=/root/.cache/pip \
     python3.11 -m pip install --upgrade pip && \
     python3.11 -m pip install --upgrade -r /requirements.txt --no-cache-dir && \
->>>>>>> 98af8341
     rm /requirements.txt
 
 # Add src files (Worker Template)
 ADD src .
 
-<<<<<<< HEAD
-# Quick temporary updates
-RUN python3.10 -m pip install git+https://github.com/runpod/runpod-python@a1#egg=runpod --compile
-=======
->>>>>>> 98af8341
 
 
 # Prepare argument for the model and tokenizer
@@ -68,18 +42,6 @@
     MODEL_BASE_PATH=$MODEL_BASE_PATH \
     HUGGING_FACE_HUB_TOKEN=$HUGGING_FACE_HUB_TOKEN
 
-<<<<<<< HEAD
-# Run the python script to download the model
-RUN python3.10 -u /download_model.py
-
-# Set the entrypointç
-COPY src/entrypoint.sh /entrypoint.sh
-RUN chmod +x /entrypoint.sh
-ENTRYPOINT ["/entrypoint.sh"]
-
-# Start the handler
-CMD STREAMING=$STREAMING MODEL_NAME=$MODEL_NAME MODEL_BASE_PATH=$MODEL_BASE_PATH TOKENIZER=$TOKENIZER QUANTIZATION=$QUANTIZATION python3.10 -u /handler.py
-=======
 # Set the entrypoint
 ENTRYPOINT ["/entrypoint.sh"]
 
@@ -87,5 +49,4 @@
 RUN python3.11 -u /download_model.py --model_name $MODEL_NAME --model_revision $MODEL_REVISION --model_base_path $MODEL_BASE_PATH --hugging_face_hub_token $HUGGING_FACE_HUB_TOKEN
 
 # Start the handler
-CMD STREAMING=$STREAMING MODEL_NAME=$MODEL_NAME MODEL_BASE_PATH=$MODEL_BASE_PATH TOKENIZER=$TOKENIZER QUANTIZATION=$QUANTIZATION python3.11 /handler.py
->>>>>>> 98af8341
+CMD STREAMING=$STREAMING MODEL_NAME=$MODEL_NAME MODEL_BASE_PATH=$MODEL_BASE_PATH TOKENIZER=$TOKENIZER QUANTIZATION=$QUANTIZATION python3.11 /handler.py